--- conflicted
+++ resolved
@@ -53,11 +53,7 @@
 
 @dataclass
 class MLFlowConfig:
-<<<<<<< HEAD
    track: bool = os.environ.get('MLFLOW_TRACKING', 'true').lower() == 'true'
-=======
-   track: bool = _str2bool(os.environ.get('MLFLOW_ENABLE_TRACKING', True))
->>>>>>> c7411fd1
    server_address: str = os.environ.get('MLFLOW_SERVER_ADDRESS', 'http://localhost:5001')
    experiment_name: str = os.environ.get('MLFLOW_EXPERIMENT_NAME',  'privateer-ad')
 
