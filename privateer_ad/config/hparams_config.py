<<<<<<< HEAD
from dataclasses import dataclass, field
from typing import Dict, Sequence, List
=======
from dataclasses import dataclass
from typing import  Sequence
>>>>>>> 2faea04f

from optuna.distributions import CategoricalChoiceType

@dataclass
class HParams:
    model: str = 'AttentionAutoencoder'
    batch_size: int = 4096
    seq_len: int = 12
<<<<<<< HEAD
    learning_rate: float = 0.001
    epochs: int = 5
=======
    learning_rate: float = 0.0001
    epochs: int = 500
>>>>>>> 2faea04f
    loss: str = 'L1Loss'
    early_stopping: bool = True
    target: str = 'val_loss'
    direction: str = 'minimize'
    apply_dp: bool = True
    use_pca: bool = False

@dataclass
class EarlyStoppingConfig:
    es_patience_epochs: int = 20
    es_warmup_epochs: int = 20


@dataclass
class AlertFilterConfig:
    latent_dim: int = 16  
    hidden_dims: List[int] = field(default_factory=lambda: [32, 16])
    dropout: float = 0.2
    learning_rate: float = 0.001
    batch_size: int = 32
    epochs: int = 100

@dataclass
class AutotuneParam:
    name: str
    type: str
    choices: Sequence[CategoricalChoiceType] = None
    low: int | float | None = None
    high: int | float | None = None
    step: int | float | None = None
    q: float = None
    log: bool = False

class AutotuneParams:
    params: list[AutotuneParam] = [AutotuneParam(name='seq_len', type='categorical', choices=[1, 2, 6, 12, 24, 120]),
                                   AutotuneParam(name='num_layers', type='categorical', choices=[1, 2, 3, 4]),
                                   AutotuneParam(name='hidden_dim', type='categorical', choices=[16, 32, 64, 128]),
                                   AutotuneParam(name='latent_dim', type='categorical', choices=[8, 16, 32, 64]),
                                   AutotuneParam(name='num_heads', type='categorical', choices=[1, 2, 4, 8]),
                                   AutotuneParam(name='dropout', type='float', low=0., high=0.5, step=0.05)]<|MERGE_RESOLUTION|>--- conflicted
+++ resolved
@@ -1,10 +1,5 @@
-<<<<<<< HEAD
 from dataclasses import dataclass, field
-from typing import Dict, Sequence, List
-=======
-from dataclasses import dataclass
-from typing import  Sequence
->>>>>>> 2faea04f
+from typing import Sequence, List
 
 from optuna.distributions import CategoricalChoiceType
 
@@ -13,13 +8,8 @@
     model: str = 'AttentionAutoencoder'
     batch_size: int = 4096
     seq_len: int = 12
-<<<<<<< HEAD
-    learning_rate: float = 0.001
-    epochs: int = 5
-=======
     learning_rate: float = 0.0001
     epochs: int = 500
->>>>>>> 2faea04f
     loss: str = 'L1Loss'
     early_stopping: bool = True
     target: str = 'val_loss'
