--- conflicted
+++ resolved
@@ -14,149 +14,6 @@
 from privateer_ad.train.trainer import ModelTrainer
 from privateer_ad.evaluate.evaluator import ModelEvaluator
 
-<<<<<<< HEAD
-def train(**kwargs):
-    print(1)
-    # Initialize project paths
-    paths = PathsConf()
-    
-    # Setup mlflow
-    mlflow_config = set_config(MLFlowConfig, kwargs)
-    if mlflow_config.track:
-        mlflow.set_tracking_uri(mlflow_config.server_address)
-        print(1.3)
-        mlflow.set_experiment(mlflow_config.experiment_name)
-        print(1.4)
-        mlflow.start_run(run_name=kwargs.get('run_name', datetime.now().strftime("%Y%m%d-%H%M%S")),
-                         nested=mlflow.active_run() is not None)
-
-
-    # Setup trial dir
-    if mlflow.active_run():
-        trial_dir = os.path.join(paths.experiments_dir, mlflow.active_run().info.run_name)
-    else:
-        trial_dir = os.path.join(paths.experiments_dir, datetime.now().strftime("%Y%m%d-%H%M%S"))
-        
-    os.makedirs(os.path.join(trial_dir), exist_ok=True)
-    print(f"Trial directory: {trial_dir}")
-    
-    
-    # Setup device to run training
-    device = torch.device('cuda' if torch.cuda.is_available() else 'cpu')
-    
-    if mlflow.active_run():
-        mlflow.log_params({'device': device})
-
-    # Setup configurations
-    hparams = set_config(HParams, kwargs)
-    if mlflow.active_run():
-        mlflow.log_params(hparams.__dict__)
-
-    # Setup dataloaders
-    data_processor = DataProcessor()
-    train_dl = data_processor.get_dataloader('train',
-                                             use_pca=hparams.use_pca,
-                                             batch_size=hparams.batch_size,
-                                             seq_len=hparams.seq_len,
-                                             only_benign=True)
-    val_dl = data_processor.get_dataloader('val',
-                                             use_pca=hparams.use_pca,
-                                             batch_size=hparams.batch_size,
-                                             seq_len=hparams.seq_len,
-                                             only_benign=True)
-    test_dl = data_processor.get_dataloader('test',
-                                             use_pca=hparams.use_pca,
-                                             batch_size=hparams.batch_size,
-                                             seq_len=hparams.seq_len,
-                                             only_benign=False)
-    sample = next(iter(train_dl))[0]['encoder_cont'][:1].to('cpu')
-
-    # Setup model
-    model_config = set_config(getattr(config, f"{hparams.model}Config", None), kwargs)
-    model_config.input_size = sample.shape[-1]
-    model_config.seq_len = hparams.seq_len
-    torch.serialization.add_safe_globals([getattr(models, hparams.model)])
-    model = getattr(models, hparams.model)(model_config)
-    model_summary = summary(model,
-                            input_data=sample,
-                            col_names=('input_size', 'output_size', 'num_params', 'params_percent'))
-    if hparams.apply_dp:
-        from opacus.validators import ModuleValidator
-        model = ModuleValidator.fix(model)
-
-    if mlflow.active_run():
-        mlflow.log_text(str(model_summary), 'model_summary.txt')
-        mlflow.log_params(model_config.__dict__)
-
-    with open(os.path.join(trial_dir, 'model_summary.txt'), 'w') as f:
-        f.write(str(model_summary))
-
-    # Setup optimizer
-    optimizer_config = set_config(OptimizerConfig, kwargs)
-    optimizer = getattr(torch.optim, optimizer_config.name)(model.parameters(),
-                                                            lr=hparams.learning_rate,
-                                                            **optimizer_config.params)
-    if mlflow.active_run():
-        mlflow.log_params(optimizer_config.__dict__)
-    print(3)
-    # Initialize differential privacy
-    if hparams.apply_dp:
-        from opacus import PrivacyEngine
-        dp_config = set_config(DifferentialPrivacyConfig, kwargs)
-        logger.info('Differential Privacy enabled.')
-        privacy_engine = PrivacyEngine(accountant="rdp", secure_mode=dp_config.secure_mode)
-        # ModuleValidator.validate(model)
-        model, optimizer, train_dl = privacy_engine.make_private_with_epsilon(
-            module=model,
-            optimizer=optimizer,
-            data_loader=train_dl,
-            epochs=hparams.epochs,
-            target_epsilon=dp_config.target_epsilon,
-            target_delta=dp_config.target_delta,
-            max_grad_norm=dp_config.max_grad_norm,
-        )
-        if mlflow.active_run():
-            mlflow.log_params(dp_config.__dict__)
-
-    trainer = ModelTrainer(model=model.to(device),
-                           optimizer=optimizer,
-                           criterion=hparams.loss,
-                           device=device,
-                           hparams=hparams
-                           )
-    print(4)
-    best_checkpoint = trainer.training(train_dl=train_dl, val_dl=val_dl)
-    model.load_state_dict(best_checkpoint['model_state_dict'])
-    torch.save(model.state_dict(), os.path.join(trial_dir, 'model.pt'))
-    print(5)
-    if mlflow.active_run():
-        mlflow.log_metrics({key: value for key, value in best_checkpoint['metrics'].items()})
-        if hparams.apply_dp:
-            mlflow.log_metrics({
-                'epsilon': privacy_engine.get_epsilon(dp_config.target_delta)
-            })
-
-    evaluator = ModelEvaluator(criterion=hparams.loss,
-                               device=device)
-    test_report, figures = evaluator.evaluate(trainer.model, test_dl)
-    for name, fig in figures.items():
-        fig.savefig(os.path.join(trial_dir, f'{name}.png'))
-
-    if mlflow.active_run():
-        # log model with signature to mlflow
-        model = trainer.model.to('cpu')
-        model_input = sample.to('cpu')
-        model_output = model(model_input)
-        if isinstance(model_output, dict):
-            model_output = {key: val.detach().numpy() for key, val in model_output.items()}
-        mlflow.pytorch.log_model(pytorch_model=model,
-                                 artifact_path='model',
-                                 signature=infer_signature(model_input=model_input.detach().numpy(),
-                                                           model_output=model_output),
-                                 pip_requirements=os.path.join(paths.root, 'requirements.txt'))
-        # log metrics
-        mlflow.log_metrics(test_report)
-=======
 
 class TrainPipeline:
     def __init__(self, run_name=None, nested=False, partition_id=0, num_partitions=1):
@@ -241,8 +98,12 @@
         if self.hparams.apply_dp:
             self.model = ModuleValidator.fix(self.model)
             ModuleValidator.validate(self.model, strict=True)
+            
+        print(f'MODEL: {self.model} trainer initialized')
 
     def train_model(self, start_epoch=0):
+        print(f'Starting training with epochs')
+        print(f'MODEL: {self.model}')
         self.model.train()
 
         model_summary = summary(self.model,
@@ -297,7 +158,6 @@
         self.model.eval()
 
         metrics, figures = evaluator.evaluate(self.model, self.test_dl, prefix='eval', step=step)
->>>>>>> 2faea04f
         for name, fig in figures.items():
             fig.savefig(os.path.join(self.trial_dir, f'{name}.png'))
 
@@ -312,4 +172,7 @@
 
 def main():
     from fire import Fire
-    Fire(TrainPipeline)+    Fire(TrainPipeline)
+
+if __name__ == "__main__":
+    main()